--- conflicted
+++ resolved
@@ -445,12 +445,8 @@
 
   return elm.Native.WebGL.values = {
     unsafeCoerceGLSL:unsafeCoerceGLSL,
-<<<<<<< HEAD
-    loadTex:loadTex,
     textureSize:textureSize,
-=======
     loadTexture:loadTexture,
->>>>>>> ee0b8e10
     entity:F4(entity),
     webgl:F2(webgl)
   };
