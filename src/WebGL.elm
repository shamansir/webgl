--- conflicted
+++ resolved
@@ -90,7 +90,6 @@
 loadTexture url =
   Native.WebGL.loadTexture url
 
-<<<<<<< HEAD
 {-| Return the (width, height) size of a texture. Useful for sprite sheets
 or other times you may want to use only a potion of a texture image.
 -}
@@ -98,13 +97,8 @@
 textureSize =
     Native.WebGL.textureSize
 
-
-type Entity = Entity
-=======
 {-| Conceptually, an encapsulataion of the instructions to render something -}
 type Entity = Entity 
->>>>>>> ee0b8e10
-
 
 {-| Packages a vertex shader, a fragment shader, a mesh, and uniform variables
 as an `Entity`. This specifies a full rendering pipeline to be run on the GPU.
