--- conflicted
+++ resolved
@@ -6,7 +6,7 @@
 documentation provided here.
 
 # Main Types
-@docs Texture, Shader, Entity, Error
+@docs Texture, TextureFilter, Shader, Entity, Error
 
 # Triangles
 @docs Triangle, map, map2
@@ -18,11 +18,7 @@
 @docs webgl
 
 # Loading Textures
-<<<<<<< HEAD
-@docs loadTexture, loadTextureRaw
-=======
-@docs loadTexture, textureSize
->>>>>>> afc652cd
+@docs loadTexture, loadTextureWithFilter, textureSize
 
 # Unsafe Shader Creation (for library writers)
 @docs unsafeShader
@@ -81,18 +77,14 @@
 unsafeShader =
   Native.WebGL.unsafeCoerceGLSL
 
-<<<<<<< HEAD
-
 {-| A `Texture` loads a texture with linear filtering enabled. If you do not
 want filtering, create a `RawTexture` with `loadTextureRaw`.
 -}
-type Texture =
-    RawTexture
-  | Texture
-=======
-{-| A fixed source of pixel data which is understood by the graphics context -}
 type Texture = Texture
->>>>>>> afc652cd
+
+{-| Textures work in two ways when looking up a pixel value - Linear or Nearest 
+-}
+type TextureFilter = Linear | Nearest
 
 {-| An error which occured in the graphics ocntext -}
 type Error = Error
@@ -101,23 +93,20 @@
 other formats have not been as well-tested yet.
 -}
 loadTexture : String -> Task Error Texture
-loadTexture url =
-  Native.WebGL.loadTexture url
+loadTexture = loadTextureWithFilter Linear 
 
-<<<<<<< HEAD
-loadTextureRaw : String -> Task Error Texture
-loadTextureRaw url =
-  Native.WebGL.loadTextureRaw url
+{-| Loads a texture from the given url. PNG and JPEG are known to work, but
+other formats have not been as well-tested yet. Configurable filter.
+-}
+loadTextureWithFilter : TextureFilter -> String -> Task Error Texture
+loadTextureWithFilter filter url = Native.WebGL.loadTextureRaw Linear url
 
-type Entity = Entity 
-=======
 {-| Return the (width, height) size of a texture. Useful for sprite sheets
 or other times you may want to use only a potion of a texture image.
 -}
 textureSize : Texture -> (Int, Int)
 textureSize =
     Native.WebGL.textureSize
->>>>>>> afc652cd
 
 {-| Conceptually, an encapsulataion of the instructions to render something -}
 type Entity = Entity 
